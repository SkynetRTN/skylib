astroscrappy == 1.1.0
astropy == 5.1.1
astroquery == 0.4.6
llvmlite==0.39.1
matplotlib == 3.6.2
numba==0.56.4
numpy == 1.23.5
opencv-contrib-python == 4.6.0.66
photutils == 1.5.0
Pillow == 9.3.0
<<<<<<< HEAD
scipy == 1.8.0
sep == 1.0.3
=======
scipy == 1.9.3
sep == 1.2.1
>>>>>>> 98ef7c9f
<|MERGE_RESOLUTION|>--- conflicted
+++ resolved
@@ -8,10 +8,5 @@
 opencv-contrib-python == 4.6.0.66
 photutils == 1.5.0
 Pillow == 9.3.0
-<<<<<<< HEAD
-scipy == 1.8.0
-sep == 1.0.3
-=======
 scipy == 1.9.3
-sep == 1.2.1
->>>>>>> 98ef7c9f
+sep == 1.2.1